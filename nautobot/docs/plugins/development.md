--- conflicted
+++ resolved
@@ -170,18 +170,6 @@
 
 | Name | Default | Description |
 | ---- | ------- | ----------- |
-<<<<<<< HEAD
-| `banner_function` | `"banner.banner"` | Dotted path to a function that can render a custom banner |
-| `custom_validators` | `"custom_validators.custom_validators"` | Dotted path to a list of custom validator classes |
-| `datasource_contents` | `"datasources.datasource_contents"` | Dotted path to a list of datasource (Git, etc.) content types to register |
-| `graphql_types` | `graphql.types.graphql_types` | Dotted path to a list of GraphQL type classes |
-| `homepage_layout` | `"homepage.layout"` | Dotted path to a list of home page items provided by the plugin |
-| `jinja_filters` | `"jinja_filters"` | Path to a module that contains jinja filters to be registered |
-| `jobs` | `"jobs.jobs"` | Dotted path to a list of Job classes |
-| `menu_items` | `"navigation.menu_items"` | Dotted path to a list of menu items provided by the plugin |
-| `secrets_providers` | `"secrets.secrets_providers"` | Dotted path to a list of secrets providers in the plugin |
-| `template_extensions` | `"template_content.template_extensions"` | Dotted path to a list of template extension classes |
-=======
 | `banner_function` | `"banner.banner"` | Dotted path to a function that can render a custom [banner](#adding-a-banner) |
 | `custom_validators` | `"custom_validators.custom_validators"` | Dotted path to a list of [custom validator classes](#implementing-custom-validators) |
 | `datasource_contents` | `"datasources.datasource_contents"` | Dotted path to a list of [datasource (Git, etc.) content types](#loading-data-from-a-git-repository) to register |
@@ -190,8 +178,8 @@
 | `jinja_filters` | `"jinja_filters"` | Path to a module that contains [Jinja2 filters](#adding-jinja2-filters) to be registered |
 | `jobs` | `"jobs.jobs"` | Dotted path to a list of [Job classes](#including-jobs) |
 | `menu_items` | `"navigation.menu_items"` | Dotted path to a list of [navigation menu items](#adding-navigation-menu-items) provided by the plugin |
+| `secrets_providers` | `"secrets.secrets_providers"` | Dotted path to a list of [secrets providers](#implementing-secrets-providers) in the plugin |
 | `template_extensions` | `"template_content.template_extensions"` | Dotted path to a list of [template extension classes](#extending-object-detail-views) |
->>>>>>> e8be5c8c
 
 ### Install the Plugin for Development
 
