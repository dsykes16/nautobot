import os
import sys

from nautobot.core.settings import *  # noqa F401,F403
from nautobot.core.settings_funcs import is_truthy, parse_redis_connection

#########################
#                       #
#   Required settings   #
#                       #
#########################

# This is a list of valid fully-qualified domain names (FQDNs) for the Nautobot server. Nautobot will not permit write
# access to the server via any other hostnames. The first FQDN in the list will be treated as the preferred name.
#
# Example: ALLOWED_HOSTS = ['nautobot.example.com', 'nautobot.internal.local']
#
# ALLOWED_HOSTS = os.getenv("NAUTOBOT_ALLOWED_HOSTS", "").split(" ")

# The django-redis cache is used to establish concurrent locks using Redis. The
# django-rq settings will use the same instance/database by default.
#
# CACHES = {
#     "default": {
#         "BACKEND": "django_redis.cache.RedisCache",
#         "LOCATION": parse_redis_connection(redis_database=0),
#         "TIMEOUT": 300,
#         "OPTIONS": {
#             "CLIENT_CLASS": "django_redis.client.DefaultClient",
#             "PASSWORD": "",
#         },
#     }
# }

# Redis connection to use for caching.
#
# CACHEOPS_REDIS = os.getenv("NAUTOBOT_CACHEOPS_REDIS", parse_redis_connection(redis_database=1))

# Celery broker URL used to tell workers where queues are located
#
# CELERY_BROKER_URL = os.getenv("NAUTOBOT_CELERY_BROKER_URL", parse_redis_connection(redis_database=0))

# Celery results backend URL to tell workers where to publish task results
#
# CELERY_RESULT_BACKEND = os.getenv("NAUTOBOT_CELERY_RESULT_BACKEND", parse_redis_connection(redis_database=0))

# Database configuration. See the Django documentation for a complete list of available parameters:
#   https://docs.djangoproject.com/en/stable/ref/settings/#databases
#
# DATABASES = {
#     "default": {
#         "NAME": os.getenv("NAUTOBOT_DB_NAME", "nautobot"),  # Database name
#         "USER": os.getenv("NAUTOBOT_DB_USER", ""),  # Database username
#         "PASSWORD": os.getenv("NAUTOBOT_DB_PASSWORD", ""),  # Database password
#         "HOST": os.getenv("NAUTOBOT_DB_HOST", "localhost"),  # Database server
#         "PORT": os.getenv("NAUTOBOT_DB_PORT", ""),  # Database port (leave blank for default)
#         "CONN_MAX_AGE": int(os.getenv("NAUTOBOT_DB_TIMEOUT", "300")),  # Database timeout
#         "ENGINE": os.getenv(
#             "NAUTOBOT_DB_ENGINE", "django.db.backends.postgresql"
#         ),  # Database driver ("mysql" or "postgresql")
#     }
# }

# Ensure proper Unicode handling for MySQL
#
if DATABASES["default"]["ENGINE"] == "django.db.backends.mysql":
    DATABASES["default"]["OPTIONS"] = {"charset": "utf8mb4"}

# These defaults utilize the Django caches setting defined for django-redis.
# See: https://github.com/rq/django-rq#support-for-django-redis-and-django-redis-cache
#
# RQ_QUEUES = {
#     "default": {
#         "USE_REDIS_CACHE": "default",
#     },
#     "check_releases": {
#         "USE_REDIS_CACHE": "default",
#     },
#     "custom_fields": {
#         "USE_REDIS_CACHE": "default",
#     },
#     "webhooks": {
#         "USE_REDIS_CACHE": "default",
#     },
# }

# This key is used for secure generation of random numbers and strings. It must never be exposed outside of this file.
# For optimal security, SECRET_KEY should be at least 50 characters in length and contain a mix of letters, numbers, and
# symbols. Nautobot will not run without this defined. For more information, see
# https://docs.djangoproject.com/en/stable/ref/settings/#std:setting-SECRET_KEY
SECRET_KEY = os.getenv("NAUTOBOT_SECRET_KEY", "{{ secret_key }}")

#####################################
#                                   #
#   Optional Django core settings   #
#                                   #
#####################################

# Specify one or more name and email address tuples representing Nautobot administrators.
# These people will be notified of application errors (assuming correct email settings are provided).
#
# ADMINS = [
#     ['John Doe', 'jdoe@example.com'],
# ]

# FQDNs that are considered trusted origins for secure, cross-domain, requests such as HTTPS POST.
# If running Nautobot under a single domain, you may not need to set this variable;
# if running on multiple domains, you *may* need to set this variable to more or less the same as ALLOWED_HOSTS above.
# https://docs.djangoproject.com/en/stable/ref/settings/#csrf-trusted-origins
#
# CSRF_TRUSTED_ORIGINS = []

# Date/time formatting. See the following link for supported formats:
# https://docs.djangoproject.com/en/stable/ref/templates/builtins/#date
#
# DATE_FORMAT = os.getenv("NAUTOBOT_DATE_FORMAT", "N j, Y")
# SHORT_DATE_FORMAT = os.getenv("NAUTOBOT_SHORT_DATE_FORMAT", "Y-m-d")
# TIME_FORMAT = os.getenv("NAUTOBOT_TIME_FORMAT", "g:i a")
# SHORT_TIME_FORMAT = os.getenv("NAUTOBOT_SHORT_TIME_FORMAT", "H:i:s")
# DATETIME_FORMAT = os.getenv("NAUTOBOT_DATETIME_FORMAT", "N j, Y g:i a")
# SHORT_DATETIME_FORMAT = os.getenv("NAUTOBOT_SHORT_DATETIME_FORMAT", "Y-m-d H:i")

# Set to True to enable server debugging. WARNING: Debugging introduces a substantial performance penalty and may reveal
# sensitive information about your installation. Only enable debugging while performing testing. Never enable debugging
# on a production system.
#
# DEBUG = is_truthy(os.getenv("NAUTOBOT_DEBUG", "False"))

# If hosting Nautobot in a subdirectory, you must set this value to match the base URL prefix configured in your
# HTTP server (e.g. `/nautobot/`). When not set, URLs will default to being prefixed by `/`.
#
# FORCE_SCRIPT_NAME = None

# IP addresses recognized as internal to the system.
#
# INTERNAL_IPS = ("127.0.0.1", "::1")

# Enable custom logging. Please see the Django documentation for detailed guidance on configuring custom logs:
#   https://docs.djangoproject.com/en/stable/topics/logging/
#
# LOGGING = {
#     "version": 1,
#     "disable_existing_loggers": False,
#     "formatters": {
#         "normal": {
#             "format": "%(asctime)s.%(msecs)03d %(levelname)-7s %(name)s :\n  %(message)s",
#             "datefmt": "%H:%M:%S",
#         },
#         "verbose": {
#             "format": "%(asctime)s.%(msecs)03d %(levelname)-7s %(name)-20s %(filename)-15s %(funcName)30s() :\n  %(message)s",
#             "datefmt": "%H:%M:%S",
#         },
#     },
#     "handlers": {
#         "normal_console": {
#             "level": "INFO",
#             "class": "logging.StreamHandler",
#             "formatter": "normal",
#         },
#         "verbose_console": {
#             "level": "DEBUG",
#             "class": "logging.StreamHandler",
#             "formatter": "verbose",
#         },
#     },
#     "loggers": {
#         "django": {"handlers": ["normal_console"], "level": "INFO"},
#         "nautobot": {
#             "handlers": ["verbose_console" if DEBUG else "normal_console"],
#             "level": "DEBUG" if DEBUG else "INFO",
#         },
#     },
# }

# The file path where uploaded media such as image attachments are stored. A trailing slash is not needed.
#
# MEDIA_ROOT = os.path.join(NAUTOBOT_ROOT, "media").rstrip("/")

# The length of time (in seconds) for which a user will remain logged into the web UI before being prompted to
# re-authenticate. (Default: 1209600 [14 days])
#
# SESSION_COOKIE_AGE = int(os.getenv("NAUTOBOT_SESSION_COOKIE_AGE", "1209600"))  # 2 weeks, in seconds

# Where Nautobot stores user session data.
#
# SESSION_ENGINE = "django.contrib.sessions.backends.db"

# By default, Nautobot will store session data in the database. Alternatively, a file path can be specified here to use
# local file storage instead. (This can be useful for enabling authentication on a standby instance with read-only
# database access.) Note that the user as which Nautobot runs must have read and write permissions to this path.
#
# SESSION_FILE_PATH = os.getenv("NAUTOBOT_SESSION_FILE_PATH", None)

# Where static files (CSS, JavaScript, etc.) are stored
#
# STATIC_ROOT = os.path.join(NAUTOBOT_ROOT, "static")

# Time zone (default: UTC)
#
# TIME_ZONE = os.getenv("NAUTOBOT_TIME_ZONE", "UTC")

###################################################################
#                                                                 #
#   Optional settings specific to Nautobot and its related apps   #
#                                                                 #
###################################################################

# URL schemes that are allowed within links in Nautobot
#
# ALLOWED_URL_SCHEMES = (
#     "file",
#     "ftp",
#     "ftps",
#     "http",
#     "https",
#     "irc",
#     "mailto",
#     "sftp",
#     "ssh",
#     "tel",
#     "telnet",
#     "tftp",
#     "vnc",
#     "xmpp",
# )

# Banners (HTML is permitted) to display at the top and/or bottom of all Nautobot pages, and on the login page itself.
#
# BANNER_BOTTOM = ""
# BANNER_LOGIN = ""
# BANNER_TOP = ""

# Branding logo locations. The logo takes the place of the Nautobot logo in the top right of the nav bar.
# The filepath should be relative to the `MEDIA_ROOT`.
#
# BRANDING_FILEPATHS = {
#     "logo": os.getenv("NAUTOBOT_BRANDING_FILEPATHS_LOGO", None),  # Navbar logo
#     "favicon": os.getenv("NAUTOBOT_BRANDING_FILEPATHS_FAVICON", None),  # Browser favicon
#     "icon_16": os.getenv("NAUTOBOT_BRANDING_FILEPATHS_ICON_16", None),  # 16x16px icon
#     "icon_32": os.getenv("NAUTOBOT_BRANDING_FILEPATHS_ICON_32", None),  # 32x32px icon
#     "icon_180": os.getenv(
#         "NAUTOBOT_BRANDING_FILEPATHS_ICON_180", None
#     ),  # 180x180px icon - used for the apple-touch-icon header
#     "icon_192": os.getenv("NAUTOBOT_BRANDING_FILEPATHS_ICON_192", None),  # 192x192px icon
#     "icon_mask": os.getenv(
#         "NAUTOBOT_BRANDING_FILEPATHS_ICON_MASK", None
#     ),  # mono-chrome icon used for the mask-icon header
# }

# Prepended to CSV, YAML and export template filenames (i.e. `nautobot_device.yml`)
#
# BRANDING_PREPENDED_FILENAME = os.getenv("NAUTOBOT_BRANDING_PREPENDED_FILENAME", "nautobot_")

# Title to use in place of "Nautobot"
#
# BRANDING_TITLE = os.getenv("NAUTOBOT_BRANDING_TITLE", "Nautobot")

# Branding URLs (links in the bottom right of the footer)
#
# BRANDING_URLS = {
#     "code": os.getenv("NAUTOBOT_BRANDING_URLS_CODE", "https://github.com/nautobot/nautobot"),
#     "docs": os.getenv("NAUTOBOT_BRANDING_URLS_DOCS", None),
#     "help": os.getenv("NAUTOBOT_BRANDING_URLS_HELP", "https://github.com/nautobot/nautobot/wiki"),
# }

# Cache timeout in seconds. Cannot be 0. Defaults to 900 (15 minutes). To disable caching, set CACHEOPS_ENABLED to False
#
# CACHEOPS_DEFAULTS = {"timeout": int(os.getenv("NAUTOBOT_CACHEOPS_TIMEOUT", "900"))}

# Set to False to disable caching with cacheops. (Default: True)
<<<<<<< HEAD
CACHEOPS_ENABLED = is_truthy(os.getenv("NAUTOBOT_CACHEOPS_ENABLED", "False"))

# Default celery queue name that will be used by workers and tasks if no queue is specified
# CELERY_TASK_DEFAULT_QUEUE = os.getenv("NAUTOBOT_CELERY_TASK_DEFAULT_QUEUE", "default")
=======
#
# CACHEOPS_ENABLED = is_truthy(os.getenv("NAUTOBOT_CACHEOPS_ENABLED", "True"))

# Set to True to enable periodic health checks for the Redis server connection used by cacheops.
#
# CACHEOPS_HEALTH_CHECK_ENABLED = False

# Options to pass to the Celery broker transport, for example when using Celery with Redis Sentinel.
#
# CELERY_BROKER_TRANSPORT_OPTIONS = {}

# Options to pass to the Celery result backend transport, for example when using Celery with Redis Sentinel.
#
# CELERY_RESULT_BACKEND_TRANSPORT_OPTIONS = {}

# Global task time limits (seconds)
# Exceeding the soft limit will result in a SoftTimeLimitExceeded exception,
# while exceeding the hard limit will result in a SIGKILL.
#
# CELERY_TASK_SOFT_TIME_LIMIT = int(os.getenv("NAUTOBOT_CELERY_TASK_SOFT_TIME_LIMIT", str(5 * 60)))
# CELERY_TASK_TIME_LIMIT = int(os.getenv("NAUTOBOT_CELERY_TASK_TIME_LIMIT", str(10 * 60)))

# Number of days to retain changelog entries. Set to 0 to retain changes indefinitely.
#
# CHANGELOG_RETENTION = 90
>>>>>>> b22a947c

# If True, all origins will be allowed. Other settings restricting allowed origins will be ignored.
# Defaults to False. Setting this to True can be dangerous, as it allows any website to make
# cross-origin requests to yours. Generally you'll want to restrict the list of allowed origins with
# CORS_ALLOWED_ORIGINS or CORS_ALLOWED_ORIGIN_REGEXES.
#
# CORS_ALLOW_ALL_ORIGINS = is_truthy(os.getenv("NAUTOBOT_CORS_ALLOW_ALL_ORIGINS", "False"))

# A list of origins that are authorized to make cross-site HTTP requests. Defaults to [].
#
# CORS_ALLOWED_ORIGINS = [
#     'https://hostname.example.com',
# ]

# A list of strings representing regexes that match Origins that are authorized to make cross-site
# HTTP requests. Defaults to [].
#
# CORS_ALLOWED_ORIGIN_REGEXES = [
#     r'^(https?://)?(\w+\.)?example\.com$',
# ]

# Set to True to disable rendering of the IP prefix hierarchy in the the IPAM prefix list view.
# Useful in case of poor performance when rendering this page.
#
# DISABLE_PREFIX_LIST_HIERARCHY = False

# Enforcement of unique IP space can be toggled on a per-VRF basis. To enforce unique IP space
# within the global table (all prefixes and IP addresses not assigned to a VRF), set ENFORCE_GLOBAL_UNIQUE to True.
#
# ENFORCE_GLOBAL_UNIQUE = is_truthy(os.getenv("NAUTOBOT_ENFORCE_GLOBAL_UNIQUE", "False"))

# Exempt certain models from the enforcement of view permissions. Models listed here will be viewable by all users and
# by anonymous users. List models in the form `<app>.<model>`. Add '*' to this list to exempt all models.
# Defaults to [].
#
# EXEMPT_VIEW_PERMISSIONS = [
#     'dcim.site',
#     'dcim.region',
#     'ipam.prefix',
# ]

# Global 3rd-party authentication settings
#
# EXTERNAL_AUTH_DEFAULT_GROUPS = []
# EXTERNAL_AUTH_DEFAULT_PERMISSIONS = {}

# Directory where cloned Git repositories will be stored.
#
# GIT_ROOT = os.getenv("NAUTOBOT_GIT_ROOT", os.path.join(NAUTOBOT_ROOT, "git").rstrip("/"))

# Prefixes to use for custom fields, relationships, and computed fields in GraphQL representation of data.
#
# GRAPHQL_COMPUTED_FIELD_PREFIX = "cpf"
# GRAPHQL_CUSTOM_FIELD_PREFIX = "cf"
# GRAPHQL_RELATIONSHIP_PREFIX = "rel"

# Set to True to hide rather than disabling UI elements that a user doesn't have permission to access.
#
# HIDE_RESTRICTED_UI = False

# HTTP proxies Nautobot should use when sending outbound HTTP requests (e.g. for webhooks).
#
# HTTP_PROXIES = {
#     'http': 'http://10.10.1.10:3128',
#     'https': 'http://10.10.1.10:1080',
# }

# Directory where Jobs can be discovered.
#
# JOBS_ROOT = os.getenv("NAUTOBOT_JOBS_ROOT", os.path.join(NAUTOBOT_ROOT, "jobs").rstrip("/"))

# Setting this to True will display a "maintenance mode" banner at the top of every page.
#
# MAINTENANCE_MODE = is_truthy(os.getenv("NAUTOBOT_MAINTENANCE_MODE", "False"))

# Maximum number of objects that the UI and API will retrieve in a single request.
#
# MAX_PAGE_SIZE = 1000

# Expose Prometheus monitoring metrics at the HTTP endpoint '/metrics'
#
# METRICS_ENABLED = is_truthy(os.getenv("NAUTOBOT_METRICS_ENABLED", "False"))

# Credentials that Nautobot will uses to authenticate to devices when connecting via NAPALM.
#
# NAPALM_USERNAME = os.getenv("NAUTOBOT_NAPALM_USERNAME", "")
# NAPALM_PASSWORD = os.getenv("NAUTOBOT_NAPALM_PASSWORD", "")

# NAPALM timeout (in seconds). (Default: 30)
#
# NAPALM_TIMEOUT = int(os.getenv("NAUTOBOT_NAPALM_TIMEOUT", "30"))

# NAPALM optional arguments (see https://napalm.readthedocs.io/en/latest/support/#optional-arguments). Arguments must
# be provided as a dictionary.
#
# NAPALM_ARGS = {}

# Default number of objects to display per page of the UI and REST API.
#
# PAGINATE_COUNT = 50

# Options given in the web UI for the number of objects to display per page.
#
# PER_PAGE_DEFAULTS = [25, 50, 100, 250, 500, 1000]

# Enable installed plugins. Add the name of each plugin to the list.
#
# PLUGINS = []

# Plugins configuration settings. These settings are used by various plugins that the user may have installed.
# Each key in the dictionary is the name of an installed plugin and its value is a dictionary of settings.
#
# PLUGINS_CONFIG = {
#     'my_plugin': {
#         'foo': 'bar',
#         'buzz': 'bazz'
#     }
# }

# Prefer IPv6 addresses or IPv4 addresses in selecting a device's primary IP address?
#
# PREFER_IPV4 = False

# Default height and width in pixels of a single rack unit in rendered rack elevations.
#
# RACK_ELEVATION_DEFAULT_UNIT_HEIGHT = 22
# RACK_ELEVATION_DEFAULT_UNIT_WIDTH = 220

# Sets an age out timer of redis lock. This is NOT implicitly applied to locks, must be added
# to a lock creation as `timeout=settings.REDIS_LOCK_TIMEOUT`
#
# REDIS_LOCK_TIMEOUT = int(os.getenv("NAUTOBOT_REDIS_LOCK_TIMEOUT", "600"))

# How frequently to check for a new Nautobot release on GitHub, and the URL to check for this information.
#
# RELEASE_CHECK_TIMEOUT = 24 * 3600
# RELEASE_CHECK_URL = None

# Remote auth backend settings
#
# REMOTE_AUTH_AUTO_CREATE_USER = False
# REMOTE_AUTH_HEADER = "HTTP_REMOTE_USER"

# Job log entry sanitization and similar
#
# SANITIZER_PATTERNS = [
#     # General removal of username-like and password-like tokens
#     (re.compile(r"(https?://)?\S+\s*@", re.IGNORECASE), r"\1{replacement}@"),
#     (re.compile(r"(username|password|passwd|pwd)(\s*i?s?\s*:?\s*)?\S+", re.IGNORECASE), r"\1\2{replacement}"),
# ]

# Configure SSO, for more information see docs/configuration/authentication/sso.md
#
# SOCIAL_AUTH_POSTGRES_JSONFIELD = False

# By default uploaded media is stored on the local filesystem. Using Django-storages is also supported. Provide the
# class path of the storage driver in STORAGE_BACKEND and any configuration options in STORAGE_CONFIG.
# These default to None and {} respectively.
#
# STORAGE_BACKEND = 'storages.backends.s3boto3.S3Boto3Storage'
# STORAGE_CONFIG = {
#     'AWS_ACCESS_KEY_ID': 'Key ID',
#     'AWS_SECRET_ACCESS_KEY': 'Secret',
#     'AWS_STORAGE_BUCKET_NAME': 'nautobot',
#     'AWS_S3_REGION_NAME': 'eu-west-1',
# }

# Reject invalid UI/API filter parameters, or discard them while logging a warning?
#
# STRICT_FILTERING = is_truthy(os.getenv("NAUTOBOT_STRICT_FILTERING", "True"))

# UI_RACK_VIEW_TRUNCATE_FUNCTION
#
# def UI_RACK_VIEW_TRUNCATE_FUNCTION(device_display_name):
#     """Given device display name, truncate to fit the rack elevation view.
#
#     :param device_display_name: Full display name of the device attempting to be rendered in the rack elevation.
#     :type device_display_name: str
#
#     :return: Truncated device name
#     :type: str
#     """
#     return str(device_display_name).split(".")[0]

# A list of strings designating all applications that are enabled in this Django installation.
# Each string should be a dotted Python path to an application configuration class (preferred),
# or a package containing an application.
# https://docs.nautobot.com/en/latest/configuration/optional-settings/#extra-applications
# EXTRA_INSTALLED_APPS = []<|MERGE_RESOLUTION|>--- conflicted
+++ resolved
@@ -267,27 +267,24 @@
 #
 # CACHEOPS_DEFAULTS = {"timeout": int(os.getenv("NAUTOBOT_CACHEOPS_TIMEOUT", "900"))}
 
-# Set to False to disable caching with cacheops. (Default: True)
-<<<<<<< HEAD
-CACHEOPS_ENABLED = is_truthy(os.getenv("NAUTOBOT_CACHEOPS_ENABLED", "False"))
+# Set to True to enable caching with cacheops. (Default: False)
+#
+# CACHEOPS_ENABLED = is_truthy(os.getenv("NAUTOBOT_CACHEOPS_ENABLED", "False"))
+
+# Set to True to enable periodic health checks for the Redis server connection used by cacheops.
+#
+# CACHEOPS_HEALTH_CHECK_ENABLED = False
+
+# Options to pass to the Celery broker transport, for example when using Celery with Redis Sentinel.
+#
+# CELERY_BROKER_TRANSPORT_OPTIONS = {}
+
+# Options to pass to the Celery result backend transport, for example when using Celery with Redis Sentinel.
+#
+# CELERY_RESULT_BACKEND_TRANSPORT_OPTIONS = {}
 
 # Default celery queue name that will be used by workers and tasks if no queue is specified
 # CELERY_TASK_DEFAULT_QUEUE = os.getenv("NAUTOBOT_CELERY_TASK_DEFAULT_QUEUE", "default")
-=======
-#
-# CACHEOPS_ENABLED = is_truthy(os.getenv("NAUTOBOT_CACHEOPS_ENABLED", "True"))
-
-# Set to True to enable periodic health checks for the Redis server connection used by cacheops.
-#
-# CACHEOPS_HEALTH_CHECK_ENABLED = False
-
-# Options to pass to the Celery broker transport, for example when using Celery with Redis Sentinel.
-#
-# CELERY_BROKER_TRANSPORT_OPTIONS = {}
-
-# Options to pass to the Celery result backend transport, for example when using Celery with Redis Sentinel.
-#
-# CELERY_RESULT_BACKEND_TRANSPORT_OPTIONS = {}
 
 # Global task time limits (seconds)
 # Exceeding the soft limit will result in a SoftTimeLimitExceeded exception,
@@ -299,7 +296,6 @@
 # Number of days to retain changelog entries. Set to 0 to retain changes indefinitely.
 #
 # CHANGELOG_RETENTION = 90
->>>>>>> b22a947c
 
 # If True, all origins will be allowed. Other settings restricting allowed origins will be ignored.
 # Defaults to False. Setting this to True can be dangerous, as it allows any website to make
