###################################################################
#  This file serves as a base configuration for testing purposes  #
#  only. It is not intended for production use.                   #
###################################################################

import os

from nautobot.core.settings import *  # noqa: F401,F403
from nautobot.core.settings_funcs import parse_redis_connection

# No host checks required during tests
ALLOWED_HOSTS = ["*"]

# Discover test jobs from within the Nautobot source code
JOBS_ROOT = os.path.join(
    os.path.dirname(os.path.dirname(os.path.dirname(os.path.abspath(__file__)))), "extras", "tests", "example_jobs"
)

# Enable both example plugins
PLUGINS = [
    "example_plugin",
    "example_plugin_with_view_override",
]

# Hard-code the SECRET_KEY for simplicity
SECRET_KEY = "abcdefghijklmnopqrstuvwxyzABCDEFGHIJKLMNOPQRSTUVWXYZ0123456789"

# Redis variables

# Use *different* redis_databases than the ones (0 and 1) used during non-automated-testing operations.
CACHES["default"]["LOCATION"] = parse_redis_connection(redis_database=2)  # noqa: F405
CACHEOPS_REDIS = parse_redis_connection(redis_database=3)

CACHEOPS_ENABLED = False

# Testing storages within cli.py
STORAGE_CONFIG = {
    "AWS_ACCESS_KEY_ID": "ASFWDAMWWOQMEOQMWPMDA<WPDA",
    "AWS_SECRET_ACCESS_KEY": "ASFKMWADMsacasdaw/dawrt1231541231231",
    "AWS_STORAGE_BUCKET_NAME": "nautobot",
    "AWS_S3_REGION_NAME": "us-west-1",
}

<<<<<<< HEAD

# Enable test data factories, as they're a pre-requisite for Nautobot core tests.
TEST_USE_FACTORIES = True
# For now, use a constant PRNG seed for consistent results. In the future we can remove this for fuzzier testing.
TEST_FACTORY_SEED = "Nautobot"
# File in which all performance-specifc test baselines are stored
TEST_PERFORMANCE_BASELINE_FILE = "nautobot/core/tests/performance_baselines.yml"
=======
# Disable logging for tests
LOGGING = {}
>>>>>>> 288bb86a
<|MERGE_RESOLUTION|>--- conflicted
+++ resolved
@@ -41,7 +41,6 @@
     "AWS_S3_REGION_NAME": "us-west-1",
 }
 
-<<<<<<< HEAD
 
 # Enable test data factories, as they're a pre-requisite for Nautobot core tests.
 TEST_USE_FACTORIES = True
@@ -49,7 +48,6 @@
 TEST_FACTORY_SEED = "Nautobot"
 # File in which all performance-specifc test baselines are stored
 TEST_PERFORMANCE_BASELINE_FILE = "nautobot/core/tests/performance_baselines.yml"
-=======
+
 # Disable logging for tests
-LOGGING = {}
->>>>>>> 288bb86a
+LOGGING = {}