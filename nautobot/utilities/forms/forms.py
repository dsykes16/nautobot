import json
import logging
import re

import yaml
from django import forms
from django.forms import formset_factory
from django.urls import reverse

from nautobot.ipam.formfields import IPNetworkFormField
from nautobot.utilities.utils import (
    build_lookup_label,
    get_filterset_for_model,
    get_filterset_parameter_form_field,
)

__all__ = (
    "AddressFieldMixin",
    "BootstrapMixin",
    "BulkEditForm",
    "BulkRenameForm",
    "ConfirmationForm",
    "CSVModelForm",
    "DynamicFilterForm",
    "ImportForm",
    "PrefixFieldMixin",
    "ReturnURLForm",
    "TableConfigForm",
)


logger = logging.getLogger(__name__)


class AddressFieldMixin(forms.ModelForm):
    """
    ModelForm mixin for IPAddress based models.
    """

    address = IPNetworkFormField()

    def __init__(self, *args, **kwargs):

        instance = kwargs.get("instance")
        initial = kwargs.get("initial", {}).copy()

        # If initial already has an `address`, we want to use that `address` as it was passed into
        # the form. If we're editing an object with a `address` field, we need to patch initial
        # to include `address` because it is a computed field.
        if "address" not in initial and instance is not None:
            initial["address"] = instance.address

        kwargs["initial"] = initial

        super().__init__(*args, **kwargs)

    def clean(self):
        super().clean()

        # Need to set instance attribute for `address` to run proper validation on Model.clean()
        self.instance.address = self.cleaned_data.get("address")


class BootstrapMixin(forms.BaseForm):
    """
    Add the base Bootstrap CSS classes to form elements.
    """

    def __init__(self, *args, **kwargs):
        super().__init__(*args, **kwargs)

        exempt_widgets = [
            forms.CheckboxInput,
            forms.ClearableFileInput,
            forms.FileInput,
            forms.RadioSelect,
        ]

        for field in self.fields.values():
            if field.widget.__class__ not in exempt_widgets:
                css = field.widget.attrs.get("class", "")
                field.widget.attrs["class"] = " ".join([css, "form-control"]).strip()
            if field.required and not isinstance(field.widget, forms.FileInput):
                field.widget.attrs["required"] = "required"
            if "placeholder" not in field.widget.attrs:
                field.widget.attrs["placeholder"] = field.label


class ReturnURLForm(forms.Form):
    """
    Provides a hidden return URL field to control where the user is directed after the form is submitted.
    """

    return_url = forms.CharField(required=False, widget=forms.HiddenInput())


class ConfirmationForm(BootstrapMixin, ReturnURLForm):
    """
    A generic confirmation form. The form is not valid unless the confirm field is checked.
    """

    confirm = forms.BooleanField(required=True, widget=forms.HiddenInput(), initial=True)


class BulkEditForm(forms.Form):
    """
    Base form for editing multiple objects in bulk.

    Note that for models supporting custom fields and relationships, nautobot.extras.forms.NautobotBulkEditForm is
    a more powerful subclass and should be used instead of directly inheriting from this class.
    """

    def __init__(self, model, *args, **kwargs):
        super().__init__(*args, **kwargs)
        self.model = model
        self.nullable_fields = []

        # Copy any nullable fields defined in Meta
        if hasattr(self.Meta, "nullable_fields"):
            self.nullable_fields = self.Meta.nullable_fields


class BulkRenameForm(forms.Form):
    """
    An extendable form to be used for renaming objects in bulk.
    """

    find = forms.CharField()
    replace = forms.CharField()
    use_regex = forms.BooleanField(required=False, initial=True, label="Use regular expressions")

    def clean(self):
        super().clean()

        # Validate regular expression in "find" field
        if self.cleaned_data["use_regex"]:
            try:
                re.compile(self.cleaned_data["find"])
            except re.error:
                raise forms.ValidationError({"find": "Invalid regular expression"})


class CSVModelForm(forms.ModelForm):
    """
    ModelForm used for the import of objects in CSV format.
    """

    def __init__(self, *args, headers=None, **kwargs):
        super().__init__(*args, **kwargs)

        # Modify the model form to accommodate any customized to_field_name properties
        if headers:
            for field, to_field in headers.items():
                if to_field is not None:
                    self.fields[field].to_field_name = to_field


class PrefixFieldMixin(forms.ModelForm):
    """
    ModelForm mixin for IPNetwork based models.
    """

    prefix = IPNetworkFormField()

    def __init__(self, *args, **kwargs):

        instance = kwargs.get("instance")
        initial = kwargs.get("initial", {}).copy()

        # If initial already has a `prefix`, we want to use that `prefix` as it was passed into
        # the form. If we're editing an object with a `prefix` field, we need to patch initial
        # to include `prefix` because it is a computed field.
        if "prefix" not in initial and instance is not None:
            initial["prefix"] = instance.prefix

        kwargs["initial"] = initial

        super().__init__(*args, **kwargs)

    def clean(self):
        super().clean()

        # Need to set instance attribute for `prefix` to run proper validation on Model.clean()
        self.instance.prefix = self.cleaned_data.get("prefix")


class ImportForm(BootstrapMixin, forms.Form):
    """
    Generic form for creating an object from JSON/YAML data
    """

    data = forms.CharField(
        widget=forms.Textarea,
        help_text="Enter object data in JSON or YAML format. Note: Only a single object/document is supported.",
        label="",
    )
    format = forms.ChoiceField(choices=(("json", "JSON"), ("yaml", "YAML")), initial="yaml")

    def clean(self):
        super().clean()

        data = self.cleaned_data["data"]
        format_ = self.cleaned_data["format"]

        # Process JSON/YAML data
        if format_ == "json":
            try:
                self.cleaned_data["data"] = json.loads(data)
                # Check for multiple JSON objects
                if not isinstance(self.cleaned_data["data"], dict):
                    raise forms.ValidationError({"data": "Import is limited to one object at a time."})
            except json.decoder.JSONDecodeError as err:
                raise forms.ValidationError({"data": f"Invalid JSON data: {err}"})
        else:
            # Check for multiple YAML documents
            if "\n---" in data:
                raise forms.ValidationError({"data": "Import is limited to one object at a time."})
            try:
                self.cleaned_data["data"] = yaml.load(data, Loader=yaml.SafeLoader)
            except yaml.error.YAMLError as err:
                raise forms.ValidationError({"data": f"Invalid YAML data: {err}"})


class TableConfigForm(BootstrapMixin, forms.Form):
    """
    Form for configuring user's table preferences.
    """

    columns = forms.MultipleChoiceField(
        choices=[],
        required=False,
        widget=forms.SelectMultiple(attrs={"size": 10}),
        help_text="Use the buttons below to arrange columns in the desired order, then select all columns to display.",
    )

    def __init__(self, table, *args, **kwargs):
        self.table = table

        super().__init__(*args, **kwargs)

        # Initialize columns field based on table attributes
        self.fields["columns"].choices = table.configurable_columns
        self.fields["columns"].initial = table.visible_columns

    @property
    def table_name(self):
        return self.table.__class__.__name__


class DynamicFilterForm(BootstrapMixin, forms.Form):
    """
    Form for dynamically inputting filter values for an object list.
    """

    lookup_field = forms.ChoiceField(
        choices=[],
        required=False,
        label="Field",
    )
    lookup_type = forms.ChoiceField(
        choices=[],
        required=False,
    )
    lookup_value = forms.CharField(
        required=False,
        label="Value",
    )

    def __init__(self, *args, model=None, **kwargs):
        super().__init__(*args, **kwargs)
        from nautobot.utilities.forms import add_blank_choice  # Avoid circular import

        # cls.model is set at `dynamic_formset_factory()`
        self.model = model or getattr(self, "model", None)

        # Raise exception if `cls.model` not set and `model` not passed
        if self.model is None:
            raise AttributeError("'DynamicFilterForm' object requires `model` attribute")

        filterset_class = get_filterset_for_model(self.model)
        if filterset_class is not None:
            filterset = filterset_class()
            self.filterset_filters = filterset.filters
            contenttype = self.model._meta.app_label + "." + self.model._meta.model_name

            # Configure fields: Add css class and set choices for lookup_field
            self.fields["lookup_field"].choices = add_blank_choice(self.get_lookup_field_choices())
            self.fields["lookup_field"].widget.attrs["class"] = "nautobot-select2-static lookup_field-select"

            # Update lookup_type and lookup_value fields to match expected field types derived from data
            # e.g status expects a ChoiceField with APISelectMultiple widget, while name expects a CharField etc.
            if "data" in kwargs and "prefix" in kwargs:
                data = kwargs["data"]
                prefix = kwargs["prefix"]
                lookup_type = data.get(prefix + "-lookup_type")
                lookup_value = data.getlist(prefix + "-lookup_value")

                if lookup_type and lookup_value and lookup_type in self.filterset_filters:
                    verbose_name = self.filterset_filters[lookup_type].lookup_expr
                    label = build_lookup_label(lookup_type, verbose_name)
                    self.fields["lookup_type"].choices = [(lookup_type, label)]
                    self.fields["lookup_value"] = get_filterset_parameter_form_field(self.model, lookup_type)

            self.fields["lookup_type"].widget.attrs["data-query-param-field_name"] = json.dumps(["$lookup_field"])
            self.fields["lookup_type"].widget.attrs["data-contenttype"] = contenttype
            self.fields["lookup_type"].widget.attrs["data-url"] = reverse("lookup_choices")
            self.fields["lookup_type"].widget.attrs["class"] = "nautobot-select2-api lookup_type-select"

            lookup_value_css = self.fields["lookup_value"].widget.attrs.get("class") or ""
            self.fields["lookup_value"].widget.attrs["class"] = " ".join(
                [lookup_value_css, "lookup_value-input form-control"]
            )
<<<<<<< HEAD
=======
        else:
            logger.warning(f"FilterSet for {self.model.__class__} not found.")
>>>>>>> 880aa6bf

    @staticmethod
    def capitalize(field):
        return field  # TODO(Culver): Fix, custom field is not

    def get_lookup_field_choices(self):
        """Get choices for lookup_fields i.e filterset parameters without a lookup expr"""
        filterset_without_lookup = (
            (name, field.label or self.capitalize(field.field_name))
            for name, field in self.filterset_filters.items()
<<<<<<< HEAD
            if "__" not in name and name != "q"
=======
            if "__" not in name
>>>>>>> 880aa6bf
        )
        return sorted(filterset_without_lookup)


def dynamic_formset_factory(model, data=None, **kwargs):
    filter_form = DynamicFilterForm
    filter_form.model = model

    params = {
        "can_delete_extra": True,
        "can_delete": True,
        "extra": 3,
    }
    kwargs.update(params)
    form = formset_factory(form=filter_form, **kwargs)
    if data:
        form = form(data=data)

    return form


DynamicFilterFormSet = dynamic_formset_factory<|MERGE_RESOLUTION|>--- conflicted
+++ resolved
@@ -310,11 +310,8 @@
             self.fields["lookup_value"].widget.attrs["class"] = " ".join(
                 [lookup_value_css, "lookup_value-input form-control"]
             )
-<<<<<<< HEAD
-=======
         else:
             logger.warning(f"FilterSet for {self.model.__class__} not found.")
->>>>>>> 880aa6bf
 
     @staticmethod
     def capitalize(field):
@@ -325,11 +322,7 @@
         filterset_without_lookup = (
             (name, field.label or self.capitalize(field.field_name))
             for name, field in self.filterset_filters.items()
-<<<<<<< HEAD
             if "__" not in name and name != "q"
-=======
-            if "__" not in name
->>>>>>> 880aa6bf
         )
         return sorted(filterset_without_lookup)
 
