import django_tables2 as tables
from django_tables2.utils import Accessor

from tenancy.tables import COL_TENANT
from utilities.tables import BaseTable, BooleanColumn, ColorColumn, ToggleColumn
from .models import (
<<<<<<< HEAD
    Cable, ConsoleConnection, ConsolePort, ConsolePortTemplate, ConsoleServerPort, ConsoleServerPortTemplate, Device,
    DeviceBay, DeviceBayTemplate, DeviceRole, DeviceType, FrontPort, FrontPortTemplate, Interface, InterfaceConnection,
    InterfaceTemplate, InventoryItem, Manufacturer, Platform, PowerConnection, PowerOutlet, PowerOutletTemplate,
    PowerPort, PowerPortTemplate, Rack, RackGroup, RackReservation, RearPort, RearPortTemplate, Region, Site,
    VirtualChassis,
=======
    ConsolePort, ConsolePortTemplate, ConsoleServerPort, ConsoleServerPortTemplate, Device, DeviceBay,
    DeviceBayTemplate, DeviceRole, DeviceType, Interface, InterfaceConnection, InterfaceTemplate, InventoryItem,
    Manufacturer, Platform, PowerOutlet, PowerOutletTemplate, PowerPort, PowerPortTemplate, Rack, RackGroup,
    RackReservation, RackRole, Region, Site, VirtualChassis,
>>>>>>> 0c33af21
)

REGION_LINK = """
{% if record.get_children %}
    <span style="padding-left: {{ record.get_ancestors|length }}0px "><i class="fa fa-caret-right"></i>
{% else %}
    <span style="padding-left: {{ record.get_ancestors|length }}9px">
{% endif %}
    <a href="{% url 'dcim:site_list' %}?region={{ record.slug }}">{{ record.name }}</a>
</span>
"""

SITE_REGION_LINK = """
{% if record.region %}
    <a href="{% url 'dcim:site_list' %}?region={{ record.region.slug }}">{{ record.region }}</a>
{% else %}
    &mdash;
{% endif %}
"""

COLOR_LABEL = """
<label class="label" style="background-color: #{{ record.color }}">{{ record }}</label>
"""

DEVICE_LINK = """
<a href="{% url 'dcim:device' pk=record.pk %}">
    {{ record.name|default:'<span class="label label-info">Unnamed device</span>' }}
</a>
"""

REGION_ACTIONS = """
<a href="{% url 'dcim:region_changelog' pk=record.pk %}" class="btn btn-default btn-xs" title="Changelog">
    <i class="fa fa-history"></i>
</a>
{% if perms.dcim.change_region %}
    <a href="{% url 'dcim:region_edit' pk=record.pk %}" class="btn btn-xs btn-warning"><i class="glyphicon glyphicon-pencil" aria-hidden="true"></i></a>
{% endif %}
"""

RACKGROUP_ACTIONS = """
<a href="{% url 'dcim:rackgroup_changelog' pk=record.pk %}" class="btn btn-default btn-xs" title="Changelog">
    <i class="fa fa-history"></i>
</a>
<a href="{% url 'dcim:rack_elevation_list' %}?site={{ record.site.slug }}&group_id={{ record.pk }}" class="btn btn-xs btn-primary" title="View elevations">
    <i class="fa fa-eye"></i>
</a>
{% if perms.dcim.change_rackgroup %}
    <a href="{% url 'dcim:rackgroup_edit' pk=record.pk %}" class="btn btn-xs btn-warning" title="Edit">
        <i class="glyphicon glyphicon-pencil"></i>
    </a>
{% endif %}
"""

RACKROLE_ACTIONS = """
<a href="{% url 'dcim:rackrole_changelog' pk=record.pk %}" class="btn btn-default btn-xs" title="Changelog">
    <i class="fa fa-history"></i>
</a>
{% if perms.dcim.change_rackrole %}
    <a href="{% url 'dcim:rackrole_edit' pk=record.pk %}" class="btn btn-xs btn-warning"><i class="glyphicon glyphicon-pencil" aria-hidden="true"></i></a>
{% endif %}
"""

RACK_ROLE = """
{% if record.role %}
    <label class="label" style="background-color: #{{ record.role.color }}">{{ value }}</label>
{% else %}
    &mdash;
{% endif %}
"""

RACK_DEVICE_COUNT = """
<a href="{% url 'dcim:device_list' %}?rack_id={{ record.pk }}">{{ value }}</a>
"""

RACKRESERVATION_ACTIONS = """
<a href="{% url 'dcim:rackreservation_changelog' pk=record.pk %}" class="btn btn-default btn-xs" title="Changelog">
    <i class="fa fa-history"></i>
</a>
{% if perms.dcim.change_rackreservation %}
    <a href="{% url 'dcim:rackreservation_edit' pk=record.pk %}" class="btn btn-xs btn-warning"><i class="glyphicon glyphicon-pencil" aria-hidden="true"></i></a>
{% endif %}
"""

MANUFACTURER_ACTIONS = """
<a href="{% url 'dcim:manufacturer_changelog' slug=record.slug %}" class="btn btn-default btn-xs" title="Changelog">
    <i class="fa fa-history"></i>
</a>
{% if perms.dcim.change_manufacturer %}
    <a href="{% url 'dcim:manufacturer_edit' slug=record.slug %}" class="btn btn-xs btn-warning"><i class="glyphicon glyphicon-pencil" aria-hidden="true"></i></a>
{% endif %}
"""

DEVICEROLE_ACTIONS = """
<a href="{% url 'dcim:devicerole_changelog' slug=record.slug %}" class="btn btn-default btn-xs" title="Changelog">
    <i class="fa fa-history"></i>
</a>
{% if perms.dcim.change_devicerole %}
    <a href="{% url 'dcim:devicerole_edit' slug=record.slug %}" class="btn btn-xs btn-warning"><i class="glyphicon glyphicon-pencil" aria-hidden="true"></i></a>
{% endif %}
"""

DEVICEROLE_DEVICE_COUNT = """
<a href="{% url 'dcim:device_list' %}?role={{ record.slug }}">{{ value }}</a>
"""

DEVICEROLE_VM_COUNT = """
<a href="{% url 'virtualization:virtualmachine_list' %}?role={{ record.slug }}">{{ value }}</a>
"""

PLATFORM_DEVICE_COUNT = """
<a href="{% url 'dcim:device_list' %}?platform={{ record.slug }}">{{ value }}</a>
"""

PLATFORM_VM_COUNT = """
<a href="{% url 'virtualization:virtualmachine_list' %}?platform={{ record.slug }}">{{ value }}</a>
"""

PLATFORM_ACTIONS = """
<a href="{% url 'dcim:platform_changelog' slug=record.slug %}" class="btn btn-default btn-xs" title="Changelog">
    <i class="fa fa-history"></i>
</a>
{% if perms.dcim.change_platform %}
    <a href="{% url 'dcim:platform_edit' slug=record.slug %}" class="btn btn-xs btn-warning"><i class="glyphicon glyphicon-pencil" aria-hidden="true"></i></a>
{% endif %}
"""

DEVICE_ROLE = """
<label class="label" style="background-color: #{{ record.device_role.color }}">{{ value }}</label>
"""

STATUS_LABEL = """
<span class="label label-{{ record.get_status_class }}">{{ record.get_status_display }}</span>
"""

DEVICE_PRIMARY_IP = """
{{ record.primary_ip6.address.ip|default:"" }}
{% if record.primary_ip6 and record.primary_ip4 %}<br />{% endif %}
{{ record.primary_ip4.address.ip|default:"" }}
"""

SUBDEVICE_ROLE_TEMPLATE = """
{% if record.subdevice_role == True %}Parent{% elif record.subdevice_role == False %}Child{% else %}&mdash;{% endif %}
"""

DEVICETYPE_INSTANCES_TEMPLATE = """
<a href="{% url 'dcim:device_list' %}?manufacturer_id={{ record.manufacturer_id }}&device_type_id={{ record.pk }}">{{ record.instance_count }}</a>
"""

UTILIZATION_GRAPH = """
{% load helpers %}
{% utilization_graph value %}
"""

VIRTUALCHASSIS_ACTIONS = """
<a href="{% url 'dcim:virtualchassis_changelog' pk=record.pk %}" class="btn btn-default btn-xs" title="Changelog">
    <i class="fa fa-history"></i>
</a>
{% if perms.dcim.change_virtualchassis %}
    <a href="{% url 'dcim:virtualchassis_edit' pk=record.pk %}" class="btn btn-xs btn-warning"><i class="glyphicon glyphicon-pencil" aria-hidden="true"></i></a>
{% endif %}
"""

CABLE_TERMINATION_PARENT = """
{% if value.device %}
    <a href="{{ value.device.get_absolute_url }}">{{ value.device }}</a>
{% else %}
    <a href="{{ value.circuit.get_absolute_url }}">{{ value.circuit }}</a>
{% endif %}
"""

CABLE_LENGTH = """
{% if record.length %}{{ record.length }}{{ record.length_unit }}{% else %}&mdash;{% endif %}
"""


#
# Regions
#

class RegionTable(BaseTable):
    pk = ToggleColumn()
    name = tables.TemplateColumn(template_code=REGION_LINK, orderable=False)
    site_count = tables.Column(verbose_name='Sites')
    slug = tables.Column(verbose_name='Slug')
    actions = tables.TemplateColumn(
        template_code=REGION_ACTIONS,
        attrs={'td': {'class': 'text-right'}},
        verbose_name=''
    )

    class Meta(BaseTable.Meta):
        model = Region
        fields = ('pk', 'name', 'site_count', 'slug', 'actions')


#
# Sites
#

class SiteTable(BaseTable):
    pk = ToggleColumn()
    name = tables.LinkColumn(order_by=('_nat1', '_nat2', '_nat3'))
    status = tables.TemplateColumn(template_code=STATUS_LABEL, verbose_name='Status')
    region = tables.TemplateColumn(template_code=SITE_REGION_LINK)
    tenant = tables.TemplateColumn(template_code=COL_TENANT)

    class Meta(BaseTable.Meta):
        model = Site
        fields = ('pk', 'name', 'status', 'facility', 'region', 'tenant', 'asn', 'description')


#
# Rack groups
#

class RackGroupTable(BaseTable):
    pk = ToggleColumn()
    name = tables.LinkColumn()
    site = tables.LinkColumn(
        viewname='dcim:site',
        args=[Accessor('site.slug')],
        verbose_name='Site'
    )
    rack_count = tables.Column(
        verbose_name='Racks'
    )
    slug = tables.Column()
    actions = tables.TemplateColumn(
        template_code=RACKGROUP_ACTIONS,
        attrs={'td': {'class': 'text-right'}},
        verbose_name=''
    )

    class Meta(BaseTable.Meta):
        model = RackGroup
        fields = ('pk', 'name', 'site', 'rack_count', 'slug', 'actions')


#
# Rack roles
#

class RackRoleTable(BaseTable):
    pk = ToggleColumn()
    name = tables.LinkColumn(verbose_name='Name')
    rack_count = tables.Column(verbose_name='Racks')
    color = tables.TemplateColumn(COLOR_LABEL, verbose_name='Color')
    slug = tables.Column(verbose_name='Slug')
    actions = tables.TemplateColumn(template_code=RACKROLE_ACTIONS, attrs={'td': {'class': 'text-right'}},
                                    verbose_name='')

    class Meta(BaseTable.Meta):
        model = RackRole
        fields = ('pk', 'name', 'rack_count', 'color', 'slug', 'actions')


#
# Racks
#

class RackTable(BaseTable):
    pk = ToggleColumn()
    name = tables.LinkColumn(order_by=('_nat1', '_nat2', '_nat3'))
    site = tables.LinkColumn('dcim:site', args=[Accessor('site.slug')])
    group = tables.Column(accessor=Accessor('group.name'), verbose_name='Group')
    tenant = tables.TemplateColumn(template_code=COL_TENANT)
    status = tables.TemplateColumn(STATUS_LABEL)
    role = tables.TemplateColumn(RACK_ROLE)
    u_height = tables.TemplateColumn("{{ record.u_height }}U", verbose_name='Height')

    class Meta(BaseTable.Meta):
        model = Rack
        fields = ('pk', 'name', 'site', 'group', 'status', 'facility_id', 'tenant', 'role', 'u_height')


class RackDetailTable(RackTable):
    device_count = tables.TemplateColumn(
        template_code=RACK_DEVICE_COUNT,
        verbose_name='Devices'
    )
    get_utilization = tables.TemplateColumn(UTILIZATION_GRAPH, orderable=False, verbose_name='Utilization')

    class Meta(RackTable.Meta):
        fields = (
            'pk', 'name', 'site', 'group', 'status', 'facility_id', 'tenant', 'role', 'u_height', 'device_count',
            'get_utilization',
        )


#
# Rack reservations
#

class RackReservationTable(BaseTable):
    pk = ToggleColumn()
    tenant = tables.LinkColumn('tenancy:tenant', args=[Accessor('tenant.slug')])
    rack = tables.LinkColumn('dcim:rack', args=[Accessor('rack.pk')])
    unit_list = tables.Column(orderable=False, verbose_name='Units')
    actions = tables.TemplateColumn(
        template_code=RACKRESERVATION_ACTIONS, attrs={'td': {'class': 'text-right'}}, verbose_name=''
    )

    class Meta(BaseTable.Meta):
        model = RackReservation
        fields = ('pk', 'rack', 'unit_list', 'user', 'created', 'tenant', 'description', 'actions')


#
# Manufacturers
#

class ManufacturerTable(BaseTable):
    pk = ToggleColumn()
    name = tables.LinkColumn(verbose_name='Name')
    devicetype_count = tables.Column(verbose_name='Device Types')
    platform_count = tables.Column(verbose_name='Platforms')
    slug = tables.Column(verbose_name='Slug')
    actions = tables.TemplateColumn(template_code=MANUFACTURER_ACTIONS, attrs={'td': {'class': 'text-right'}},
                                    verbose_name='')

    class Meta(BaseTable.Meta):
        model = Manufacturer
        fields = ('pk', 'name', 'devicetype_count', 'platform_count', 'slug', 'actions')


#
# Device types
#

class DeviceTypeTable(BaseTable):
    pk = ToggleColumn()
    model = tables.LinkColumn(
        viewname='dcim:devicetype',
        args=[Accessor('pk')],
        verbose_name='Device Type'
    )
    is_full_depth = BooleanColumn(verbose_name='Full Depth')
    subdevice_role = tables.TemplateColumn(
        template_code=SUBDEVICE_ROLE_TEMPLATE,
        verbose_name='Subdevice Role'
    )
    instance_count = tables.TemplateColumn(
        template_code=DEVICETYPE_INSTANCES_TEMPLATE,
        verbose_name='Instances'
    )

    class Meta(BaseTable.Meta):
        model = DeviceType
        fields = (
            'pk', 'model', 'manufacturer', 'part_number', 'u_height', 'is_full_depth', 'subdevice_role',
            'instance_count',
        )


#
# Device type components
#

class ConsolePortTemplateTable(BaseTable):
    pk = ToggleColumn()

    class Meta(BaseTable.Meta):
        model = ConsolePortTemplate
        fields = ('pk', 'name')
        empty_text = "None"


class ConsoleServerPortTemplateTable(BaseTable):
    pk = ToggleColumn()

    class Meta(BaseTable.Meta):
        model = ConsoleServerPortTemplate
        fields = ('pk', 'name')
        empty_text = "None"


class PowerPortTemplateTable(BaseTable):
    pk = ToggleColumn()

    class Meta(BaseTable.Meta):
        model = PowerPortTemplate
        fields = ('pk', 'name')
        empty_text = "None"


class PowerOutletTemplateTable(BaseTable):
    pk = ToggleColumn()

    class Meta(BaseTable.Meta):
        model = PowerOutletTemplate
        fields = ('pk', 'name')
        empty_text = "None"


class InterfaceTemplateTable(BaseTable):
    pk = ToggleColumn()
    mgmt_only = tables.TemplateColumn("{% if value %}OOB Management{% endif %}")

    class Meta(BaseTable.Meta):
        model = InterfaceTemplate
        fields = ('pk', 'name', 'mgmt_only', 'form_factor')
        empty_text = "None"


class FrontPortTemplateTable(BaseTable):
    pk = ToggleColumn()

    class Meta(BaseTable.Meta):
        model = FrontPortTemplate
        fields = ('pk', 'name', 'type', 'rear_port', 'rear_port_position')
        empty_text = "None"


class RearPortTemplateTable(BaseTable):
    pk = ToggleColumn()

    class Meta(BaseTable.Meta):
        model = RearPortTemplate
        fields = ('pk', 'name', 'type', 'positions')
        empty_text = "None"


class DeviceBayTemplateTable(BaseTable):
    pk = ToggleColumn()

    class Meta(BaseTable.Meta):
        model = DeviceBayTemplate
        fields = ('pk', 'name')
        empty_text = "None"


#
# Device roles
#

class DeviceRoleTable(BaseTable):
    pk = ToggleColumn()
    device_count = tables.TemplateColumn(
        template_code=DEVICEROLE_DEVICE_COUNT,
        accessor=Accessor('devices.count'),
        orderable=False,
        verbose_name='Devices'
    )
    vm_count = tables.TemplateColumn(
        template_code=DEVICEROLE_VM_COUNT,
        accessor=Accessor('virtual_machines.count'),
        orderable=False,
        verbose_name='VMs'
    )
    color = tables.TemplateColumn(COLOR_LABEL, verbose_name='Label')
    slug = tables.Column(verbose_name='Slug')
    actions = tables.TemplateColumn(
        template_code=DEVICEROLE_ACTIONS,
        attrs={'td': {'class': 'text-right'}},
        verbose_name=''
    )

    class Meta(BaseTable.Meta):
        model = DeviceRole
        fields = ('pk', 'name', 'device_count', 'vm_count', 'color', 'vm_role', 'slug', 'actions')


#
# Platforms
#

class PlatformTable(BaseTable):
    pk = ToggleColumn()
    device_count = tables.TemplateColumn(
        template_code=PLATFORM_DEVICE_COUNT,
        accessor=Accessor('devices.count'),
        orderable=False,
        verbose_name='Devices'
    )
    vm_count = tables.TemplateColumn(
        template_code=PLATFORM_VM_COUNT,
        accessor=Accessor('virtual_machines.count'),
        orderable=False,
        verbose_name='VMs'
    )
    actions = tables.TemplateColumn(
        template_code=PLATFORM_ACTIONS,
        attrs={'td': {'class': 'text-right'}},
        verbose_name=''
    )

    class Meta(BaseTable.Meta):
        model = Platform
        fields = ('pk', 'name', 'manufacturer', 'device_count', 'vm_count', 'slug', 'napalm_driver', 'actions')


#
# Devices
#

class DeviceTable(BaseTable):
    pk = ToggleColumn()
    name = tables.TemplateColumn(
        order_by=('_nat1', '_nat2', '_nat3'),
        template_code=DEVICE_LINK
    )
    status = tables.TemplateColumn(template_code=STATUS_LABEL, verbose_name='Status')
    tenant = tables.TemplateColumn(template_code=COL_TENANT)
    site = tables.LinkColumn('dcim:site', args=[Accessor('site.slug')])
    rack = tables.LinkColumn('dcim:rack', args=[Accessor('rack.pk')])
    device_role = tables.TemplateColumn(DEVICE_ROLE, verbose_name='Role')
    device_type = tables.LinkColumn(
        'dcim:devicetype', args=[Accessor('device_type.pk')], verbose_name='Type',
        text=lambda record: record.device_type.full_name
    )

    class Meta(BaseTable.Meta):
        model = Device
        fields = ('pk', 'name', 'status', 'tenant', 'site', 'rack', 'device_role', 'device_type')


class DeviceDetailTable(DeviceTable):
    primary_ip = tables.TemplateColumn(
        orderable=False, verbose_name='IP Address', template_code=DEVICE_PRIMARY_IP
    )

    class Meta(DeviceTable.Meta):
        model = Device
        fields = ('pk', 'name', 'status', 'tenant', 'site', 'rack', 'device_role', 'device_type', 'primary_ip')


class DeviceImportTable(BaseTable):
    name = tables.TemplateColumn(template_code=DEVICE_LINK, verbose_name='Name')
    status = tables.TemplateColumn(template_code=STATUS_LABEL, verbose_name='Status')
    tenant = tables.TemplateColumn(template_code=COL_TENANT)
    site = tables.LinkColumn('dcim:site', args=[Accessor('site.slug')], verbose_name='Site')
    rack = tables.LinkColumn('dcim:rack', args=[Accessor('rack.pk')], verbose_name='Rack')
    position = tables.Column(verbose_name='Position')
    device_role = tables.Column(verbose_name='Role')
    device_type = tables.Column(verbose_name='Type')

    class Meta(BaseTable.Meta):
        model = Device
        fields = ('name', 'status', 'tenant', 'site', 'rack', 'position', 'device_role', 'device_type')
        empty_text = False


#
# Device components
#

class ConsolePortTable(BaseTable):

    class Meta(BaseTable.Meta):
        model = ConsolePort
        fields = ('name',)


class ConsoleServerPortTable(BaseTable):

    class Meta(BaseTable.Meta):
        model = ConsoleServerPort
        fields = ('name',)


class PowerPortTable(BaseTable):

    class Meta(BaseTable.Meta):
        model = PowerPort
        fields = ('name',)


class PowerOutletTable(BaseTable):

    class Meta(BaseTable.Meta):
        model = PowerOutlet
        fields = ('name',)


class InterfaceTable(BaseTable):

    class Meta(BaseTable.Meta):
        model = Interface
        fields = ('name', 'form_factor', 'lag', 'enabled', 'mgmt_only', 'description')


class FrontPortTable(BaseTable):

    class Meta(BaseTable.Meta):
        model = FrontPort
        fields = ('name', 'type', 'rear_port', 'rear_port_position')
        empty_text = "None"


class RearPortTable(BaseTable):

    class Meta(BaseTable.Meta):
        model = RearPort
        fields = ('name', 'type', 'positions')
        empty_text = "None"


class DeviceBayTable(BaseTable):

    class Meta(BaseTable.Meta):
        model = DeviceBay
        fields = ('name',)


#
# Cables
#

class CableTable(BaseTable):
    pk = ToggleColumn()
    id = tables.LinkColumn(
        viewname='dcim:cable',
        args=[Accessor('pk')],
        verbose_name='ID'
    )
    termination_a_parent = tables.TemplateColumn(
        template_code=CABLE_TERMINATION_PARENT,
        accessor=Accessor('termination_a'),
        orderable=False,
        verbose_name='Termination A'
    )
    termination_a = tables.Column(
        accessor=Accessor('termination_a'),
        orderable=False,
        verbose_name=''
    )
    termination_b_parent = tables.TemplateColumn(
        template_code=CABLE_TERMINATION_PARENT,
        accessor=Accessor('termination_b'),
        orderable=False,
        verbose_name='Termination B'
    )
    termination_b = tables.Column(
        accessor=Accessor('termination_b'),
        orderable=False,
        verbose_name=''
    )
    length = tables.TemplateColumn(
        template_code=CABLE_LENGTH,
        order_by='_abs_length'
    )
    color = ColorColumn()

    class Meta(BaseTable.Meta):
        model = Cable
        fields = (
            'pk', 'id', 'label', 'termination_a_parent', 'termination_a', 'termination_b_parent', 'termination_b',
            'status', 'type', 'color', 'length',
        )


#
# Device connections
#

class ConsoleConnectionTable(BaseTable):
    console_server = tables.LinkColumn(
        viewname='dcim:device',
        accessor=Accessor('connected_endpoint.device'),
        args=[Accessor('connected_endpoint.device.pk')],
        verbose_name='Console Server'
    )
    connected_endpoint = tables.Column(
        verbose_name='Port'
    )
    device = tables.LinkColumn(
        viewname='dcim:device',
        args=[Accessor('device.pk')]
    )
    name = tables.Column(
        verbose_name='Console Port'
    )

    class Meta(BaseTable.Meta):
        model = ConsoleConnection
        fields = ('console_server', 'connected_endpoint', 'device', 'name', 'connection_status')


class PowerConnectionTable(BaseTable):
    pdu = tables.LinkColumn(
        viewname='dcim:device',
        accessor=Accessor('connected_endpoint.device'),
        args=[Accessor('connected_endpoint.device.pk')],
        verbose_name='PDU'
    )
    connected_endpoint = tables.Column(
        verbose_name='Outlet'
    )
    device = tables.LinkColumn(
        viewname='dcim:device',
        args=[Accessor('device.pk')]
    )
    name = tables.Column(
        verbose_name='Power Port'
    )

    class Meta(BaseTable.Meta):
        model = PowerConnection
        fields = ('pdu', 'connected_endpoint', 'device', 'name', 'connection_status')


class InterfaceConnectionTable(BaseTable):
    device_a = tables.LinkColumn(
        viewname='dcim:device',
        accessor=Accessor('device'),
        args=[Accessor('device.pk')],
        verbose_name='Device A'
    )
    interface_a = tables.LinkColumn(
        viewname='dcim:interface',
        accessor=Accessor('name'),
        args=[Accessor('pk')],
        verbose_name='Interface A'
    )
    description_a = tables.Column(
        accessor=Accessor('description'),
        verbose_name='Description'
    )
    device_b = tables.LinkColumn(
        viewname='dcim:device',
        accessor=Accessor('connected_endpoint.device'),
        args=[Accessor('connected_endpoint.device.pk')],
        verbose_name='Device B'
    )
    interface_b = tables.LinkColumn(
        viewname='dcim:interface',
        accessor=Accessor('connected_endpoint.name'),
        args=[Accessor('connected_endpoint.pk')],
        verbose_name='Interface B'
    )
    description_b = tables.Column(
        accessor=Accessor('connected_endpoint.description'),
        verbose_name='Description'
    )

    class Meta(BaseTable.Meta):
        model = InterfaceConnection
        fields = (
            'device_a', 'interface_a', 'description_a', 'device_b', 'interface_b', 'description_b', 'connection_status',
        )


#
# InventoryItems
#

class InventoryItemTable(BaseTable):
    pk = ToggleColumn()
    device = tables.LinkColumn('dcim:device_inventory', args=[Accessor('device.pk')])
    manufacturer = tables.Column(accessor=Accessor('manufacturer.name'), verbose_name='Manufacturer')

    class Meta(BaseTable.Meta):
        model = InventoryItem
        fields = ('pk', 'device', 'name', 'manufacturer', 'part_id', 'serial', 'asset_tag', 'description')


#
# Virtual chassis
#

class VirtualChassisTable(BaseTable):
    pk = ToggleColumn()
    master = tables.LinkColumn()
    member_count = tables.Column(verbose_name='Members')
    actions = tables.TemplateColumn(
        template_code=VIRTUALCHASSIS_ACTIONS,
        attrs={'td': {'class': 'text-right'}},
        verbose_name=''
    )

    class Meta(BaseTable.Meta):
        model = VirtualChassis
        fields = ('pk', 'master', 'domain', 'member_count', 'actions')<|MERGE_RESOLUTION|>--- conflicted
+++ resolved
@@ -4,18 +4,11 @@
 from tenancy.tables import COL_TENANT
 from utilities.tables import BaseTable, BooleanColumn, ColorColumn, ToggleColumn
 from .models import (
-<<<<<<< HEAD
     Cable, ConsoleConnection, ConsolePort, ConsolePortTemplate, ConsoleServerPort, ConsoleServerPortTemplate, Device,
     DeviceBay, DeviceBayTemplate, DeviceRole, DeviceType, FrontPort, FrontPortTemplate, Interface, InterfaceConnection,
     InterfaceTemplate, InventoryItem, Manufacturer, Platform, PowerConnection, PowerOutlet, PowerOutletTemplate,
-    PowerPort, PowerPortTemplate, Rack, RackGroup, RackReservation, RearPort, RearPortTemplate, Region, Site,
+    PowerPort, PowerPortTemplate, Rack, RackGroup, RackReservation, RackRole, RearPort, RearPortTemplate, Region, Site,
     VirtualChassis,
-=======
-    ConsolePort, ConsolePortTemplate, ConsoleServerPort, ConsoleServerPortTemplate, Device, DeviceBay,
-    DeviceBayTemplate, DeviceRole, DeviceType, Interface, InterfaceConnection, InterfaceTemplate, InventoryItem,
-    Manufacturer, Platform, PowerOutlet, PowerOutletTemplate, PowerPort, PowerPortTemplate, Rack, RackGroup,
-    RackReservation, RackRole, Region, Site, VirtualChassis,
->>>>>>> 0c33af21
 )
 
 REGION_LINK = """
