--- conflicted
+++ resolved
@@ -1,4 +1,4 @@
-from django.db.models import Count, Prefetch
+from django.db.models import Count
 from django.shortcuts import get_object_or_404
 from rest_framework.decorators import action
 from rest_framework.response import Response
@@ -7,9 +7,7 @@
 from extras.api.serializers import RenderedGraphSerializer
 from extras.api.views import CustomFieldModelViewSet
 from extras.models import Graph
-from ipam.models import VLAN
 from utilities.api import ModelViewSet
-from utilities.query_functions import CollateAsChar
 from utilities.utils import get_subquery
 from virtualization import filters
 from virtualization.models import Cluster, ClusterGroup, ClusterType, VirtualMachine, VMInterface
@@ -78,17 +76,9 @@
         return serializers.VirtualMachineWithConfigContextSerializer
 
 
-<<<<<<< HEAD
 class VMInterfaceViewSet(ModelViewSet):
     queryset = VMInterface.objects.prefetch_related(
         'virtual_machine', 'tags', 'tagged_vlans'
-=======
-class InterfaceViewSet(ModelViewSet):
-    queryset = Interface.objects.filter(
-        virtual_machine__isnull=False
-    ).order_by('virtual_machine', CollateAsChar('_name')).prefetch_related(
-        'virtual_machine', 'tags'
->>>>>>> 9c3b6704
     )
     serializer_class = serializers.VMInterfaceSerializer
     filterset_class = filters.VMInterfaceFilterSet
