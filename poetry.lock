--- conflicted
+++ resolved
@@ -373,8 +373,6 @@
 
 [package.extras]
 dev = ["tox", "bump2version (<1)", "sphinx (<2)", "importlib-metadata (<3)", "importlib-resources (<4)", "configparser (<5)", "sphinxcontrib-websupport (<2)", "zipp (<2)", "PyTest (<5)", "PyTest-Cov (<2.6)", "pytest", "pytest-cov"]
-<<<<<<< HEAD
-=======
 
 [[package]]
 name = "dill"
@@ -386,7 +384,6 @@
 
 [package.extras]
 graph = ["objgraph (>=1.7.2)"]
->>>>>>> e4d5e669
 
 [[package]]
 name = "django"
@@ -1201,8 +1198,6 @@
 sqs = ["boto3 (>=1.9.12)", "pycurl (>=7.44.1,<7.45.0)", "urllib3 (>=1.26.7)"]
 yaml = ["PyYAML (>=3.10)"]
 zookeeper = ["kazoo (>=1.3.1)"]
-<<<<<<< HEAD
-=======
 
 [[package]]
 name = "lazy-object-proxy"
@@ -1211,7 +1206,6 @@
 category = "dev"
 optional = false
 python-versions = ">=3.6"
->>>>>>> e4d5e669
 
 [[package]]
 name = "loguru"
@@ -2412,11 +2406,7 @@
 [metadata]
 lock-version = "1.1"
 python-versions = "^3.7"
-<<<<<<< HEAD
-content-hash = "72f404cb20c650907df32faf33314c98c364aed48cbf266c69432c32b130ed9d"
-=======
-content-hash = "2a4e98624ad57019f8304984ddda127187a88d8a79bd5371a6b5d19c37355265"
->>>>>>> e4d5e669
+content-hash = "f2ce9e379a0e461e784a5ed56d4c7cad25c92187c64827dc5d5e799e6ef08d2e"
 
 [metadata.files]
 amqp = [
